--- conflicted
+++ resolved
@@ -81,14 +81,8 @@
   private static final long CACHING_PERIOD_LOOKBACK_HOURLY = TimeUnit.DAYS.toMillis(60);
   // disable minute level cache warm up
   private static final long CACHING_PERIOD_LOOKBACK_MINUTELY = -1;
-<<<<<<< HEAD
   // fail detection job if it failed successively for the first 5 windows
   private static final long EARLY_TERMINATE_WINDOW = 5;
-=======
-  // fail detection job if it failed successively for the first 3 windows
-  private static final long EARLY_TERMINATE_WINDOW = 3;
->>>>>>> d0cb6f38
-
 
   private static final Logger LOG = LoggerFactory.getLogger(AnomalyDetectorWrapper.class);
 
@@ -373,7 +367,6 @@
     }
   }
 
-<<<<<<< HEAD
   /**
    * Speed up minute level detection.
    *
@@ -389,20 +382,6 @@
       bucketPeriod = Period.days(1);
       windowSize = 1;
       windowUnit = TimeUnit.DAYS;
-=======
-  // speed up minute level if detection window is larger than 1 hour
-  private void speedUpMinuteLevelDetection() {
-    if (bucketPeriod.getMinutes() <= 5) {
-      if (endTime - startTime >= Period.days(1).getMillis()) {
-        bucketPeriod = Period.days(1);
-        windowSize = 1;
-        windowUnit = TimeUnit.DAYS;
-      } else if (endTime - startTime >= Period.hours(1).getMillis()) {
-        bucketPeriod = Period.hours(1);
-        windowSize = 1;
-        windowUnit = TimeUnit.HOURS;
-      }
->>>>>>> d0cb6f38
       windowSizeMillis = TimeUnit.MILLISECONDS.convert(windowSize, windowUnit);
     }
   }
